--- conflicted
+++ resolved
@@ -23,17 +23,9 @@
 
 add_executable( test-sema  
   test-sema.cc
-<<<<<<< HEAD
 )
 
 target_link_libraries( test-sema
   FortranParser
-=======
-  sema-impl.cc
+  FlangSemantics
 )
-
-target_link_libraries( test-sema
-  FlangParser
->>>>>>> ee6dab25
-  FlangSemantics
-  )
