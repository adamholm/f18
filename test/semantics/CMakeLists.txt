# Copyright (c) 2018-2019, NVIDIA CORPORATION.  All rights reserved.
#
# Licensed under the Apache License, Version 2.0 (the "License");
# you may not use this file except in compliance with the License.
# You may obtain a copy of the License at
#
#     http://www.apache.org/licenses/LICENSE-2.0
#
# Unless required by applicable law or agreed to in writing, software
# distributed under the License is distributed on an "AS IS" BASIS,
# WITHOUT WARRANTIES OR CONDITIONS OF ANY KIND, either express or implied.
# See the License for the specific language governing permissions and
# limitations under the License.

# Run tests with test_errors.sh. It compiles the test with f18 and compares
# actual errors produced with expected ones listed in the source.

# These test files have expected errors in the source
set(ERROR_TESTS
  implicit01.f90
  implicit02.f90
  implicit03.f90
  implicit04.f90
  implicit05.f90
  implicit06.f90
  implicit07.f90
  implicit08.f90
  int-literals.f90
  kinds02.f90
  resolve01.f90
  resolve02.f90
  resolve03.f90
  resolve04.f90
  resolve05.f90
  resolve06.f90
  resolve07.f90
  resolve08.f90
  resolve09.f90
  resolve10.f90
  resolve11.f90
  resolve12.f90
  resolve13.f90
  resolve14.f90
  resolve15.f90
  resolve16.f90
  resolve17.f90
  resolve18.f90
  resolve19.f90
  resolve20.f90
  resolve21.f90
  resolve22.f90
  resolve23.f90
  resolve24.f90
  resolve25.f90
  resolve26.f90
  resolve27.f90
  resolve28.f90
  resolve29.f90
  resolve30.f90
  resolve31.f90
  resolve32.f90
  resolve33.f90
  resolve34.f90
  resolve35.f90
  resolve36.f90
  resolve37.f90
  resolve38.f90
  resolve39.f90
  resolve40.f90
  resolve41.f90
  resolve42.f90
  resolve43.f90
  resolve44.f90
  resolve45.f90
  resolve46.f90
  resolve47.f90
  resolve48.f90
  resolve49.f90
  structconst01.f90
  structconst02.f90
  structconst03.f90
  structconst04.f90
  assign01.f90
  if_arith02.f90
  if_arith03.f90
  if_arith04.f90
  if_construct02.f90
  if_stmt02.f90
  if_stmt03.f90
  computed-goto01.f90
  computed-goto02.f90
  nullify01.f90
  nullify02.f90
  deallocate01.f90
  deallocate04.f90
<<<<<<< HEAD
  deallocate05.f90
=======
  altreturn01.f90
# Issue 407
#  altreturn02.f90
#  altreturn03.f90
  altreturn04.f90
>>>>>>> 7d221b09
)

# These test files have expected symbols in the source
set(SYMBOL_TESTS
  symbol01.f90
  symbol02.f90
  symbol03.f90
  symbol04.f90
  symbol05.f90
  symbol06.f90
  symbol07.f90
  symbol08.f90
  symbol09.f90
  symbol10.f90
  symbol11.f90
  kinds01.f90
  kinds03.f90
  procinterface01.f90
)

# These test files have expected .mod file contents in the source
set(MODFILE_TESTS
  modfile01.f90
  modfile02.f90
  modfile03.f90
  modfile04.f90
  modfile05.f90
  modfile06.f90
  modfile07.f90
  modfile08.f90
  modfile09-*.f90
  modfile10.f90
  modfile11.f90
  modfile12.f90
  modfile13.f90
  modfile14.f90
  modfile15.f90
  modfile16.f90
  modfile17.f90
  modfile18.f90
  modfile19.f90
  modfile20.f90
  modfile21.f90
  modfile22.f90
  modfile23.f90
  modfile24.f90
  modfile25.f90
)

set(LABEL_TESTS
  label*.[Ff]90
)

set(DOCONCURRENT_TESTS
  doconcurrent*.[Ff]90
)

set(CANONDO_TESTS
  canondo*.[Ff]90
)

set(FORALL_TESTS
  forall*.[Ff]90
)

set(IF_TESTS
  if_arith01.f90
  if_construct01.f90
  if_stmt01.f90
)

foreach(test ${ERROR_TESTS})
  add_test(NAME ${test} COMMAND ${CMAKE_CURRENT_SOURCE_DIR}/test_errors.sh ${test})
endforeach()

foreach(test ${SYMBOL_TESTS})
  add_test(NAME ${test} COMMAND ${CMAKE_CURRENT_SOURCE_DIR}/test_symbols.sh ${test})
endforeach()

foreach(test ${MODFILE_TESTS})
  add_test(NAME ${test} COMMAND ${CMAKE_CURRENT_SOURCE_DIR}/test_modfile.sh ${test})
endforeach()

foreach(test ${LABEL_TESTS})
  add_test(NAME ${test} COMMAND ${CMAKE_CURRENT_SOURCE_DIR}/test_any.sh ${test})
endforeach()

foreach(test ${CANONDO_TESTS})
  add_test(NAME ${test} COMMAND ${CMAKE_CURRENT_SOURCE_DIR}/test_any.sh ${test})
endforeach()

foreach(test ${DOCONCURRENT_TESTS})
  add_test(NAME ${test} COMMAND ${CMAKE_CURRENT_SOURCE_DIR}/test_any.sh ${test})
endforeach()

foreach(test ${FORALL_TESTS})
  add_test(NAME ${test} COMMAND ${CMAKE_CURRENT_SOURCE_DIR}/test_any.sh ${test})
endforeach()

foreach(test ${IF_TESTS})
  add_test(NAME ${test} COMMAND ${CMAKE_CURRENT_SOURCE_DIR}/test_any.sh ${test})
endforeach()<|MERGE_RESOLUTION|>--- conflicted
+++ resolved
@@ -93,15 +93,12 @@
   nullify02.f90
   deallocate01.f90
   deallocate04.f90
-<<<<<<< HEAD
   deallocate05.f90
-=======
   altreturn01.f90
 # Issue 407
 #  altreturn02.f90
 #  altreturn03.f90
   altreturn04.f90
->>>>>>> 7d221b09
 )
 
 # These test files have expected symbols in the source
