// Copyright (c) 2018, NVIDIA CORPORATION.  All rights reserved.
//
// Licensed under the Apache License, Version 2.0 (the "License");
// you may not use this file except in compliance with the License.
// You may obtain a copy of the License at
//
//     http://www.apache.org/licenses/LICENSE-2.0
//
// Unless required by applicable law or agreed to in writing, software
// distributed under the License is distributed on an "AS IS" BASIS,
// WITHOUT WARRANTIES OR CONDITIONS OF ANY KIND, either express or implied.
// See the License for the specific language governing permissions and
// limitations under the License.

#ifndef FORTRAN_SEMANTICS_REWRITE_PARSE_TREE_H_
#define FORTRAN_SEMANTICS_REWRITE_PARSE_TREE_H_

namespace Fortran::parser {
struct Program;
<<<<<<< HEAD
struct CookedSource;
=======
class CookedSource;
>>>>>>> 92a20cbd
}  // namespace Fortran::parser

namespace Fortran::semantics {
void RewriteParseTree(parser::Program &, const parser::CookedSource &);
}  // namespace Fortran::semantics

#endif  // FORTRAN_SEMANTICS_REWRITE_PARSE_TREE_H_<|MERGE_RESOLUTION|>--- conflicted
+++ resolved
@@ -17,11 +17,7 @@
 
 namespace Fortran::parser {
 struct Program;
-<<<<<<< HEAD
-struct CookedSource;
-=======
 class CookedSource;
->>>>>>> 92a20cbd
 }  // namespace Fortran::parser
 
 namespace Fortran::semantics {
