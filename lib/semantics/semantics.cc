// Copyright (c) 2018-2019, NVIDIA CORPORATION.  All rights reserved.
//
// Licensed under the Apache License, Version 2.0 (the "License");
// you may not use this file except in compliance with the License.
// You may obtain a copy of the License at
//
//     http://www.apache.org/licenses/LICENSE-2.0
//
// Unless required by applicable law or agreed to in writing, software
// distributed under the License is distributed on an "AS IS" BASIS,
// WITHOUT WARRANTIES OR CONDITIONS OF ANY KIND, either express or implied.
// See the License for the specific language governing permissions and
// limitations under the License.

#include "semantics.h"
#include "assignment.h"
#include "canonicalize-do.h"
#include "check-arithmeticif.h"
#include "check-computed-goto.h"
#include "check-deallocate.h"
#include "check-do-concurrent.h"
#include "check-if-stmt.h"
#include "check-nullify.h"
#include "check-return.h"
#include "expression.h"
#include "mod-file.h"
#include "resolve-labels.h"
#include "resolve-names.h"
#include "rewrite-parse-tree.h"
#include "scope.h"
#include "symbol.h"
#include "../common/default-kinds.h"
#include "../parser/parse-tree-visitor.h"
#include <ostream>

namespace Fortran::semantics {

static void DoDumpSymbols(std::ostream &, const Scope &, int indent = 0);
static void PutIndent(std::ostream &, int indent);

// A parse tree visitor that calls Enter/Leave functions from each checker
// class C supplied as template parameters. Enter is called before the node's
// children are visited, Leave is called after. No two checkers may have the
// same Enter or Leave function. Each checker must be constructible from
// SemanticsContext and have BaseChecker as a virtual base class.
template<typename... C> class SemanticsVisitor : public virtual C... {
public:
  using C::Enter...;
  using C::Leave...;
  using BaseChecker::Enter;
  using BaseChecker::Leave;
  SemanticsVisitor(SemanticsContext &context)
    : C{context}..., context_{context} {}

  template<typename N> bool Pre(const N &node) {
    Enter(node);
    return true;
  }
  template<typename N> void Post(const N &node) { Leave(node); }

  template<typename T> bool Pre(const parser::Statement<T> &node) {
    context_.set_location(&node.source);
    Enter(node);
    return true;
  }
  template<typename T> void Post(const parser::Statement<T> &node) {
    Leave(node);
    context_.set_location(nullptr);
  }

  bool Walk(const parser::Program &program) {
    parser::Walk(program, *this);
    return !context_.AnyFatalError();
  }

private:
  SemanticsContext &context_;
};

<<<<<<< HEAD
using StatementSemanticsPass1 = ExprChecker;
using StatementSemanticsPass2 = SemanticsVisitor<ArithmeticIfStmtChecker,
    AssignmentChecker, ComputedGotoStmtChecker, DeallocateChecker,
    DoConcurrentChecker, IfStmtChecker, NullifyChecker>;
=======
using StatementSemanticsPass1 = SemanticsVisitor<ExprChecker>;
using StatementSemanticsPass2 =
    SemanticsVisitor<ArithmeticIfStmtChecker, AssignmentChecker,
        ComputedGotoStmtChecker, DeallocateChecker, DoConcurrentChecker,
        IfConstructChecker, IfStmtChecker, NullifyChecker, ReturnStmtChecker>;
>>>>>>> 7d221b09

SemanticsContext::SemanticsContext(
    const common::IntrinsicTypeDefaultKinds &defaultKinds,
    const parser::LanguageFeatureControl &languageFeatures)
  : defaultKinds_{defaultKinds}, languageFeatures_{languageFeatures},
    intrinsics_{evaluate::IntrinsicProcTable::Configure(defaultKinds)},
    foldingContext_{evaluate::FoldingContext{
        parser::ContextualMessages{parser::CharBlock{}, &messages_}}} {}

bool SemanticsContext::IsEnabled(parser::LanguageFeature feature) const {
  return languageFeatures_.IsEnabled(feature);
}

bool SemanticsContext::ShouldWarn(parser::LanguageFeature feature) const {
  return languageFeatures_.ShouldWarn(feature);
}

const DeclTypeSpec &SemanticsContext::MakeNumericType(
    TypeCategory category, int kind) {
  if (kind == 0) {
    kind = defaultKinds_.GetDefaultKind(category);
  }
  return globalScope_.MakeNumericType(category, KindExpr{kind});
}
const DeclTypeSpec &SemanticsContext::MakeLogicalType(int kind) {
  if (kind == 0) {
    kind = defaultKinds_.GetDefaultKind(TypeCategory::Logical);
  }
  return globalScope_.MakeLogicalType(KindExpr{kind});
}

bool SemanticsContext::AnyFatalError() const {
  return !messages_.empty() &&
      (warningsAreErrors_ || messages_.AnyFatalError());
}

const Scope &SemanticsContext::FindScope(parser::CharBlock source) const {
  return const_cast<SemanticsContext *>(this)->FindScope(source);
}

Scope &SemanticsContext::FindScope(parser::CharBlock source) {
  if (auto *scope{globalScope_.FindScope(source)}) {
    return *scope;
  } else {
    common::die("invalid source location");
  }
}

bool Semantics::Perform() {
  return ValidateLabels(context_.messages(), program_) &&
      parser::CanonicalizeDo(program_) &&  // force line break
      ResolveNames(context_, program_) &&
      RewriteParseTree(context_, program_) &&
      StatementSemanticsPass1{context_}.Walk(program_) &&
      StatementSemanticsPass2{context_}.Walk(program_) &&
      ModFileWriter{context_}.WriteAll();
}

void Semantics::EmitMessages(std::ostream &os) const {
  context_.messages().Emit(os, cooked_);
}

void Semantics::DumpSymbols(std::ostream &os) {
  DoDumpSymbols(os, context_.globalScope());
}

void DoDumpSymbols(std::ostream &os, const Scope &scope, int indent) {
  PutIndent(os, indent);
  os << Scope::EnumToString(scope.kind()) << " scope:";
  if (const auto *symbol{scope.symbol()}) {
    os << ' ' << symbol->name().ToString();
  }
  os << '\n';
  ++indent;
  for (const auto &pair : scope) {
    const auto &symbol{*pair.second};
    PutIndent(os, indent);
    os << symbol << '\n';
    if (const auto *details{symbol.detailsIf<GenericDetails>()}) {
      if (const auto &type{details->derivedType()}) {
        PutIndent(os, indent);
        os << *type << '\n';
      }
    }
  }
  for (const auto &pair : scope.commonBlocks()) {
    const auto &symbol{*pair.second};
    PutIndent(os, indent);
    os << symbol << '\n';
  }
  for (const auto &child : scope.children()) {
    DoDumpSymbols(os, child, indent);
  }
  --indent;
}

static void PutIndent(std::ostream &os, int indent) {
  for (int i = 0; i < indent; ++i) {
    os << "  ";
  }
}
}<|MERGE_RESOLUTION|>--- conflicted
+++ resolved
@@ -77,18 +77,10 @@
   SemanticsContext &context_;
 };
 
-<<<<<<< HEAD
 using StatementSemanticsPass1 = ExprChecker;
 using StatementSemanticsPass2 = SemanticsVisitor<ArithmeticIfStmtChecker,
     AssignmentChecker, ComputedGotoStmtChecker, DeallocateChecker,
-    DoConcurrentChecker, IfStmtChecker, NullifyChecker>;
-=======
-using StatementSemanticsPass1 = SemanticsVisitor<ExprChecker>;
-using StatementSemanticsPass2 =
-    SemanticsVisitor<ArithmeticIfStmtChecker, AssignmentChecker,
-        ComputedGotoStmtChecker, DeallocateChecker, DoConcurrentChecker,
-        IfConstructChecker, IfStmtChecker, NullifyChecker, ReturnStmtChecker>;
->>>>>>> 7d221b09
+    DoConcurrentChecker, IfStmtChecker, NullifyChecker, ReturnStmtChecker>;
 
 SemanticsContext::SemanticsContext(
     const common::IntrinsicTypeDefaultKinds &defaultKinds,
